--- conflicted
+++ resolved
@@ -517,21 +517,7 @@
           </div>
           <label className="block text-sm">Assumed Inflation Rate
             <div className="flex items-center mt-1">
-<<<<<<< HEAD
-              <input type="number" className="shrink border rounded-xl p-2" value={inflationRate * 100} step={0.5} onChange={e => onParamChange('inflationRate', parseFloat(e.target.value) / 100)} />
-=======
-              <input
-                type="number"
-                className="w-full border rounded-xl p-2"
-                value={Math.round(inflationRate * 200) / 2}
-                step={0.5}
-                onChange={e =>
-                  onParamChange(
-                    'inflationRate',
-                    Math.round(parseFloat(e.target.value) * 2) / 200,
-                  )}
-              />
->>>>>>> 8a15f1e0
+              <input type="number" className="shrink border rounded-xl p-2" value={Math.round(inflationRate * 100) / 1} step={0.5} onChange={e => onParamChange('inflationRate', parseFloat(e.target.value) / 100)} />
               <span className="ml-2">%</span>
             </div>
           </label>
