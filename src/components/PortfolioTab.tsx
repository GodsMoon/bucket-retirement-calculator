import React, { useMemo } from "react";
import { LineChart, Line, XAxis, YAxis, Tooltip, ResponsiveContainer, Legend, Area, AreaChart, CartesianGrid } from "recharts";
import type { DrawdownStrategy } from "../App";
import { SP500_TOTAL_RETURNS, NASDAQ100_TOTAL_RETURNS } from "../data/returns";
import { TEN_YEAR_TREASURY_TOTAL_RETURNS } from "../data/bonds";
import { pctToMult, bootstrapSample, shuffle, percentile, calculateDrawdownStats } from "../lib/simulation";
import CurrencyInput from "./CurrencyInput";

// ... (imports)

// Custom RunResult for portfolio simulation
type PortfolioRunResult = {
  balances: { total: number; cash: number; spy: number; qqq: number; bonds: number }[];
  failedYear: number | null;
  withdrawals: number[];
};

function simulatePortfolioPath(
  spyReturns: number[],
  qqqReturns: number[],
  bondReturns: number[],
  initialCash: number,
  initialSpy: number,
  initialQqq: number,
  initialBonds: number,
  horizon: number,
  initialWithdrawalRate: number,
  inflationRate: number,
  inflationAdjust: boolean,
  drawdownStrategy: DrawdownStrategy
): PortfolioRunResult {
  const balances = new Array(horizon + 1).fill(0).map(() => ({ total: 0, cash: 0, spy: 0, qqq: 0, bonds: 0 }));
  const withdrawals: number[] = new Array(horizon).fill(0);
  let cash = initialCash;
  let spy = initialSpy;
  let qqq = initialQqq;
  let bonds = initialBonds;
  const startBalance = initialCash + initialSpy + initialQqq + initialBonds;
  const baseWithdrawal = startBalance * initialWithdrawalRate;

  balances[0] = { total: startBalance, cash, spy, qqq, bonds };
  let failedYear: number | null = null;

  for (let y = 0; y < horizon; y++) {
    let withdrawalAmount = inflationAdjust ? baseWithdrawal * Math.pow(1 + inflationRate, y) : baseWithdrawal;
    withdrawals[y] = withdrawalAmount;

    const fromCash = Math.min(withdrawalAmount, cash);
    cash -= fromCash;
    withdrawalAmount -= fromCash;

    if (withdrawalAmount > 0) {
      if (drawdownStrategy === 'cashFirst_spyThenQqq') {
        const fromSpy = Math.min(withdrawalAmount, spy);
        spy -= fromSpy;
        withdrawalAmount -= fromSpy;
        if (withdrawalAmount > 0) {
          const fromQqq = Math.min(withdrawalAmount, qqq);
          qqq -= fromQqq;
          withdrawalAmount -= fromQqq;
        }
        if (withdrawalAmount > 0) {
          const fromBonds = Math.min(withdrawalAmount, bonds);
          bonds -= fromBonds;
          withdrawalAmount -= fromBonds;
        }
      } else if (drawdownStrategy === 'cashFirst_qqqThenSpy') {
        const fromQqq = Math.min(withdrawalAmount, qqq);
        qqq -= fromQqq;
        withdrawalAmount -= fromQqq;
        if (withdrawalAmount > 0) {
          const fromSpy = Math.min(withdrawalAmount, spy);
          spy -= fromSpy;
          withdrawalAmount -= fromSpy;
        }
        if (withdrawalAmount > 0) {
          const fromBonds = Math.min(withdrawalAmount, bonds);
          bonds -= fromBonds;
          withdrawalAmount -= fromBonds;
        }
      } else if (drawdownStrategy === 'cashFirst_equalParts') {
        const part = withdrawalAmount / 3;
        const fromSpy = Math.min(part, spy);
        spy -= fromSpy;
        withdrawalAmount -= fromSpy;
        const fromQqq = Math.min(part, qqq);
        qqq -= fromQqq;
        withdrawalAmount -= fromQqq;
        const fromBonds = Math.min(part, bonds);
        bonds -= fromBonds;
        withdrawalAmount -= fromBonds;
        if (withdrawalAmount > 0) {
          const addSpy = Math.min(withdrawalAmount, spy);
          spy -= addSpy;
          withdrawalAmount -= addSpy;
        }
        if (withdrawalAmount > 0) {
          const addQqq = Math.min(withdrawalAmount, qqq);
          qqq -= addQqq;
          withdrawalAmount -= addQqq;
        }
        if (withdrawalAmount > 0) {
          const addBonds = Math.min(withdrawalAmount, bonds);
          bonds -= addBonds;
          withdrawalAmount -= addBonds;
        }
      } else if (drawdownStrategy === 'cashFirst_bestPerformer') {
        const perf = [
          { key: 'spy', ret: spyReturns[y], bal: spy },
          { key: 'qqq', ret: qqqReturns[y], bal: qqq },
          { key: 'bonds', ret: bondReturns[y], bal: bonds },
        ].sort((a, b) => b.ret - a.ret);
        for (const p of perf) {
          if (withdrawalAmount <= 0) break;
          const take = Math.min(withdrawalAmount, p.bal);
          if (p.key === 'spy') spy -= take;
          else if (p.key === 'qqq') qqq -= take;
          else bonds -= take;
          withdrawalAmount -= take;
        }
      } else if (drawdownStrategy === 'cashFirst_worstPerformer') {
        const perf = [
          { key: 'spy', ret: spyReturns[y], bal: spy },
          { key: 'qqq', ret: qqqReturns[y], bal: qqq },
          { key: 'bonds', ret: bondReturns[y], bal: bonds },
        ].sort((a, b) => a.ret - b.ret);
        for (const p of perf) {
          if (withdrawalAmount <= 0) break;
          const take = Math.min(withdrawalAmount, p.bal);
          if (p.key === 'spy') spy -= take;
          else if (p.key === 'qqq') qqq -= take;
          else bonds -= take;
          withdrawalAmount -= take;
        }
      }
    }

    const totalBeforeGrowth = cash + spy + qqq + bonds;
    if (totalBeforeGrowth <= 0 && failedYear === null) {
      failedYear = y + 1;
      balances[y + 1] = { total: 0, cash: 0, spy: 0, qqq: 0, bonds: 0 };
      continue;
    }

    spy *= spyReturns[y];
    qqq *= qqqReturns[y];
    bonds *= bondReturns[y];

    const totalAfterGrowth = cash + spy + qqq + bonds;
    balances[y + 1] = { total: totalAfterGrowth, cash, spy, qqq, bonds };
  }

  return { balances, failedYear, withdrawals };
}


interface PortfolioTabProps {
  startBalance: number;
  cash: number;
  spy: number;
  qqq: number;
  bonds: number;
  drawdownStrategy: DrawdownStrategy;
  horizon: number;
  withdrawRate: number;
  initialWithdrawalAmount: number;
  isInitialAmountLocked: boolean;
  inflationAdjust: boolean;
  inflationRate: number;
  mode: "actual-seq" | "actual-seq-random-start" | "random-shuffle" | "bootstrap";
  numRuns: number;
  seed: number | "";
  startYear: number;
  onRefresh: () => void;
  onParamChange: (param: string, value: string | number | boolean) => void;
  setIsInitialAmountLocked: (value: React.SetStateAction<boolean>) => void;
  refreshCounter: number;
}

const PortfolioTab: React.FC<PortfolioTabProps> = ({
  startBalance,
  cash,
  spy,
  qqq,
  bonds,
  drawdownStrategy,
  horizon,
  withdrawRate,
  initialWithdrawalAmount,
  isInitialAmountLocked,
  inflationAdjust,
  inflationRate,
  mode,
  numRuns,
  seed,
  startYear,
  onRefresh,
  onParamChange,
  setIsInitialAmountLocked,
  refreshCounter,
}) => {
  const currency = new Intl.NumberFormat(undefined, { style: "currency", currency: "USD", maximumFractionDigits: 0 });

  const years = useMemo(() => {
    const spyYears = new Set(SP500_TOTAL_RETURNS.map(d => d.year));
    const qqqYears = new Set(NASDAQ100_TOTAL_RETURNS.map(d => d.year));
    const bondYears = new Set(TEN_YEAR_TREASURY_TOTAL_RETURNS.map(d => d.year));
    return Array.from(spyYears).filter(y => qqqYears.has(y) && bondYears.has(y)).sort((a, b) => a - b);
  }, []);

  const returnsByYear = useMemo(() => {
    const map = new Map<number, { spy: number; qqq: number; bonds: number }>();
    const spyReturnsMap = new Map(SP500_TOTAL_RETURNS.map(d => [d.year, pctToMult(d.returnPct)]));
    const qqqReturnsMap = new Map(NASDAQ100_TOTAL_RETURNS.map(d => [d.year, pctToMult(d.returnPct)]));
    const bondReturnsMap = new Map(TEN_YEAR_TREASURY_TOTAL_RETURNS.map(d => [d.year, pctToMult(d.returnPct)]));
    for (const year of years) {
      map.set(year, {
        spy: spyReturnsMap.get(year)!,
        qqq: qqqReturnsMap.get(year)!,
        bonds: bondReturnsMap.get(year)!,
      });
    }
    return map;
  }, [years]);

  const sims = useMemo(() => {
    const runs: PortfolioRunResult[] = [];
    const initialW = initialWithdrawalAmount / startBalance;

    if (mode === "actual-seq") {
      let startIdx = years.indexOf(startYear);
      if (startIdx === -1) startIdx = 0;
      const yearSample = years.slice(startIdx, startIdx + horizon);
      const spyReturns = yearSample.map(y => returnsByYear.get(y)!.spy);
      const qqqReturns = yearSample.map(y => returnsByYear.get(y)!.qqq);
      const bondReturns = yearSample.map(y => returnsByYear.get(y)!.bonds);
      runs.push(simulatePortfolioPath(spyReturns, qqqReturns, bondReturns, cash, spy, qqq, bonds, horizon, initialW, inflationRate, inflationAdjust, drawdownStrategy));
    } else {
      // Monte Carlo modes
      for (let i = 0; i < numRuns; i++) {
        let yearSample: number[] = [];
        if (mode === 'bootstrap') {
          yearSample = bootstrapSample(years, horizon);
        } else if (mode === 'random-shuffle') {
          const shuffled = shuffle(years);
          yearSample = Array.from({ length: horizon }, (_, j) => shuffled[j % shuffled.length]);
        } else if (mode === 'actual-seq-random-start') {
          const startIdx = Math.floor(Math.random() * years.length);
          yearSample = Array.from({ length: horizon }, (_, j) => years[(startIdx + j) % years.length]);
        }
        const spyReturns = yearSample.map(y => returnsByYear.get(y)!.spy);
        const qqqReturns = yearSample.map(y => returnsByYear.get(y)!.qqq);
        const bondReturns = yearSample.map(y => returnsByYear.get(y)!.bonds);
        runs.push(simulatePortfolioPath(spyReturns, qqqReturns, bondReturns, cash, spy, qqq, bonds, horizon, initialW, inflationRate, inflationAdjust, drawdownStrategy));
      }
    }
    return runs;
    // eslint-disable-next-line react-hooks/exhaustive-deps
  }, [cash, spy, qqq, bonds, horizon, initialWithdrawalAmount, inflationRate, inflationAdjust, drawdownStrategy, mode, numRuns, startYear, returnsByYear, startBalance, years, refreshCounter]);


  const stats = useMemo(() => {
    if (sims.length === 0) return null;
    const successCount = sims.filter(s => s.failedYear === null).length;
    const successRate = successCount / sims.length;
    const endingBalances = sims.map(s => s.balances[horizon].total);

    const drawdownStats = calculateDrawdownStats(sims.map(s => ({
      ...s,
      balances: s.balances.map(b => b.total),
      withdrawals: s.withdrawals,
    })));

    const bands: { year: number; p10: number; p25: number; p50: number; p75: number; p90: number; }[] = [];
    for (let t = 0; t <= horizon; t++) {
      const balT = sims.map(s => s.balances[t].total);
      bands.push({
        year: t,
        p10: percentile(balT, 0.10),
        p25: percentile(balT, 0.25),
        p50: percentile(balT, 0.50),
        p75: percentile(balT, 0.75),
        p90: percentile(balT, 0.90),
      });
    }
    const medianFifthYearWithdrawal = horizon >= 5 ? percentile(sims.map(s => s.withdrawals[4]), 0.5) : 0;
    return { successRate, endingBalances, bands, ...drawdownStats, medianFifthYearWithdrawal };
  }, [sims, horizon]);

  const sampleRun = sims[0];

  return (
    <div className="space-y-6">
      <div className="text-sm text-slate-600 dark:text-slate-400">Data: S&P 500, NASDAQ 100, and 10-year Treasury total return</div>

      <section className="grid md:grid-cols-3 gap-4">
        <div className="bg-white dark:bg-slate-800 rounded-2xl shadow p-4 space-y-3">
          <h2 className="font-semibold">Inputs</h2>
          <h3 className="font-semibold">Portfolio Allocation:</h3>
          <label className="block text-sm">Cash
            <CurrencyInput className="mt-1 w-full border rounded-xl p-2 bg-white dark:bg-slate-700 dark:border-slate-600" value={cash} step={10000} onChange={v => onParamChange('cash', v)} />
          </label>
          <label className="block text-sm">SPY (S&P 500)
            <CurrencyInput className="mt-1 w-full border rounded-xl p-2 bg-white dark:bg-slate-700 dark:border-slate-600" value={spy} step={10000} onChange={v => onParamChange('spy', v)} />
          </label>
          <label className="block text-sm">QQQ (NASDAQ 100)
            <CurrencyInput className="mt-1 w-full border rounded-xl p-2 bg-white dark:bg-slate-700 dark:border-slate-600" value={qqq} step={10000} onChange={v => onParamChange('qqq', v)} />
          </label>
          <label className="block text-sm">Bonds (10Y Treasury)
            <CurrencyInput className="mt-1 w-full border rounded-xl p-2 bg-white dark:bg-slate-700 dark:border-slate-600" value={bonds} step={10000} onChange={v => onParamChange('bonds', v)} />
          </label>
          <div className="text-sm font-semibold">Total: {currency.format(startBalance)}</div>

          <h3 className="font-semibold">Starting Withdrawal Rate:</h3>
<<<<<<< HEAD
<<<<<<< HEAD
          <div className="flex flex-col lg:flex-row lg:gap-x-4 gap-y-2">
            <label className="block text-sm pt-2 flex-1">% of Starting Portfolio
=======
          <div className="flex gap-4">
            <label className="block text-sm pt-2 flex-1">First Widthdraw (%)
>>>>>>> 4ff9b84 (improve Starting Withdrawal Rate: again)
=======
          <div className="flex gap-4">
            <label className="block text-sm pt-2 flex-1">First Widthdraw (%)
>>>>>>> 4ff9b84b
              <input type="number" className="mt-1 w-3/4 border rounded-xl p-2 bg-white dark:bg-slate-700 dark:border-slate-600" value={withdrawRate} step={0.01} onChange={e => onParamChange('withdrawRate', Number(e.target.value))} />
              <span className="ml-2">%</span>
            </label>
            <div className={`flex-1 p-2 rounded-lg ${isInitialAmountLocked ? 'bg-green-100 dark:bg-green-900' : ''}`}>
<<<<<<< HEAD
<<<<<<< HEAD
              <label className="block text-sm flex-1">First Withdrawal</label>
=======
              <label className="block text-sm flex-1">First Widthdraw ($)</label>
>>>>>>> 4ff9b84 (improve Starting Withdrawal Rate: again)
=======
              <label className="block text-sm flex-1">First Widthdraw ($)</label>
>>>>>>> 4ff9b84b
              <div className="flex items-center mt-1">
                <CurrencyInput
                  className={`w-full border rounded-xl p-2 transition-colors bg-white dark:bg-slate-700 dark:border-slate-600 ${isInitialAmountLocked ? 'text-green-800 dark:text-green-200 font-semibold' : ''}`}
                  value={Math.round(initialWithdrawalAmount)}
                  step={1000}
                  onChange={v => onParamChange('initialWithdrawalAmount', v)} />
                <button
                  className={`ml-2 text-xl p-1 rounded-full hover:bg-slate-200 dark:hover:bg-slate-700 transition-colors ${isInitialAmountLocked ? 'opacity-100' : 'opacity-50'}`}
                  onClick={() => setIsInitialAmountLocked(prev => !prev)}
                  title={isInitialAmountLocked ? "Unlock initial withdrawal amount" : "Lock initial withdrawal amount"}
                >
                  {isInitialAmountLocked ? '🔒' : '🔓'}
                </button>
              </div>
            </div>
          </div>
          <div className="flex items-center gap-2">
            <input id="infl" type="checkbox" checked={inflationAdjust} onChange={e => onParamChange('inflationAdjust', e.target.checked)} />
            <label htmlFor="infl" className="text-sm">Inflation-adjust withdrawals</label>
          </div>
          <label className="block text-sm">Assumed Inflation Rate
            <div className="flex items-center mt-1">
              <input type="number" className="w-1/3 border rounded-xl p-2 bg-white dark:bg-slate-700 dark:border-slate-600" value={Math.round(inflationRate * 400) / 4} step={0.25} onChange={e => onParamChange('inflationRate', parseFloat(e.target.value) / 100)} />
              <span className="ml-2">%</span>
            </div>
          </label>
        </div>

        <div className="bg-white dark:bg-slate-800 rounded-2xl shadow p-4 space-y-3">
          <div className="flex items-center justify-between">
            <h2 className="font-semibold">Simulation Settings</h2>
            <button
              className="text-lg hover:bg-slate-100 dark:hover:bg-slate-700 rounded-full w-8 h-8 flex items-center justify-center transition-colors"
              onClick={onRefresh}
              aria-label="Refresh simulation"
              title="Refresh simulation"
            >
              ⟳
            </button>
          </div>
          <label className="block text-sm">Drawdown Strategy
            <select
              className="mt-1 w-full border rounded-xl p-2 bg-white dark:bg-slate-700 dark:border-slate-600"
              value={drawdownStrategy}
              onChange={e => onParamChange('drawdownStrategy', e.target.value)}
            >
              <option value="cashFirst_spyThenQqq">Cash 1st, then SPY, then QQQ, then Bonds</option>
              <option value="cashFirst_qqqThenSpy">Cash 1st, then QQQ, then SPY, then Bonds</option>
              <option value="cashFirst_equalParts">Cash 1st, then equal parts SPY, QQQ & Bonds</option>
              <option value="cashFirst_bestPerformer">Cash 1st, then best performer of year</option>
              <option value="cashFirst_worstPerformer">Cash 1st, then worst performer of year</option>
            </select>
          </label>
          <label className="block text-sm">Horizon (years)
            <input type="number" className="mt-1 w-full border rounded-xl p-2 bg-white dark:bg-slate-700 dark:border-slate-600" value={horizon} onChange={e => onParamChange('horizon', Math.max(1, Number(e.target.value)))} />
          </label>
          <div className="space-y-2 text-sm">
            <label className="flex items-center gap-2">
              <input
                type="radio"
                name="mode"
                checked={mode === 'actual-seq'}
                onChange={() => onParamChange('mode', 'actual-seq')}
              />
              <span>Actual sequence (start year)</span>
              <input
                type="number"
                className="ml-2 w-24 border rounded-xl p-1 disabled:opacity-50 bg-white dark:bg-slate-700 dark:border-slate-600"
                value={startYear}
                min={Math.min(...years)}
                max={Math.max(...years) - horizon + 1}
                disabled={mode !== 'actual-seq'}
                onChange={(e) => {
                  const y = Number(e.target.value);
                  const minYear = Math.min(...years);
                  const maxYear = Math.max(...years);
                  const clamped = Math.min(Math.max(y, minYear), maxYear - horizon + 1);
                  onParamChange('startYear', clamped);
                }}
              />
            </label>
            <label className="flex items-center gap-2">
              <input type="radio" name="mode" checked={mode === 'actual-seq-random-start'} onChange={() => onParamChange('mode', 'actual-seq-random-start')} />
              Actual sequence (randomize start year)
            </label>
            <label className="flex items-center gap-2">
              <input type="radio" name="mode" checked={mode === 'random-shuffle'} onChange={() => onParamChange('mode', 'random-shuffle')} />
              Random shuffle of historical years
            </label>
            <label className="flex items-center gap-2">
              <input type="radio" name="mode" checked={mode === 'bootstrap'} onChange={() => onParamChange('mode', 'bootstrap')} />
              Bootstrap (sample with replacement)
            </label>
          </div>
          {(mode === 'actual-seq-random-start' || mode === 'random-shuffle' || mode === 'bootstrap') && (
            <>
              <label className="block text-sm"># Monte Carlo runs
                <input type="number" className="mt-1 w-full border rounded-xl p-2 bg-white dark:bg-slate-700 dark:border-slate-600" value={numRuns} onChange={e => onParamChange('numRuns', Math.max(1, Number(e.target.value)))} />
              </label>
              <label className="block text-sm">Seed (optional)
                <input type="number" className="mt-1 w-full border rounded-xl p-2 bg-white dark:bg-slate-700 dark:border-slate-600" value={seed} onChange={e => onParamChange('seed', e.target.value === '' ? '' : Number(e.target.value))} />
              </label>
            </>
          )}
        </div>

        <div className="bg-white dark:bg-slate-800 rounded-2xl shadow p-4 space-y-3">
          <h2 className="font-semibold">Results</h2>
          {stats && (
            <div className="space-y-2 text-sm">
              <div>1st year withdrawal: <span className="font-semibold">{currency.format(initialWithdrawalAmount)}</span></div>
              {horizon >= 5 && <div>5th year median withdrawal: <span className="font-semibold">{currency.format(stats.medianFifthYearWithdrawal)}</span></div>}
              <div>Success rate: <span className="font-semibold">{(stats.successRate * 100).toFixed(1)}%</span> ({sims.length} run{sims.length !== 1 ? 's' : ''})</div>
              <div>Median ending balance: <span className="font-semibold">{currency.format(percentile(stats.endingBalances, 0.5))}</span></div>
              <div>10th–90th percentile ending: {currency.format(percentile(stats.endingBalances, 0.10))} – {currency.format(percentile(stats.endingBalances, 0.90))}</div>
              <div className="border-t pt-2 mt-2">
                <div>Median Drawdown: <span className="font-semibold">{(stats.medianDrawdown * 100).toFixed(1)}%</span></div>
                <div>Median Low Point: <span className="font-semibold">{currency.format(stats.medianLowPoint)}</span></div>
                <div>Max Drawdown: <span className="font-semibold">{(stats.maxDrawdown * 100).toFixed(1)}%</span></div>
                <div>Worst Low Point: <span className="font-semibold">{currency.format(stats.worstLowPoint)}</span></div>
              </div>
            </div>
          )}
          {sampleRun && (
            <div className="text-xs text-slate-600 dark:text-slate-400">First failure year (sample run): {sampleRun.failedYear ?? 'none'}</div>
          )}
        </div>
      </section>

      <section className="bg-white dark:bg-slate-800 rounded-2xl shadow p-4">
        <div className="flex items-center justify-between">
            <h2 className="font-semibold mb-2">Portfolio Trajectory Bands</h2>
            <button
              className="text-lg hover:bg-slate-100 dark:hover:bg-slate-700 rounded-full w-8 h-8 flex items-center justify-center transition-colors"
              onClick={onRefresh}
              aria-label="Refresh simulation"
              title="Refresh simulation"
            >
              ⟳
            </button>
          </div>
        {stats && (
          <div className="h-80">
            <ResponsiveContainer width="100%" height="100%">
              <AreaChart data={stats.bands.map(b => ({ year: b.year, p10: b.p10, p25: b.p25, p50: b.p50, p75: b.p75, p90: b.p90 }))} margin={{ left: 32, right: 8, top: 8, bottom: 24 }}>
                <CartesianGrid strokeDasharray="3 3" />
                <XAxis dataKey="year" tickFormatter={(t) => `${t}`} label={{ value: "Years", position: "insideBottom", offset: -2 }} />
                <YAxis tickFormatter={(v: number) => (v >= 1 ? (currency.format(v)) : v.toFixed(2))} />
                <Tooltip formatter={(v: number) => typeof v === 'number' ? currency.format(v) : v} itemSorter={(item) => { return (item.value as number) * -1; }} />
                <Legend />
                <Area type="monotone" dataKey="p90" name="90th %ile" fillOpacity={0.15} stroke="#245" fill="#245" />
                <Area type="monotone" dataKey="p75" name="75th %ile" fillOpacity={0.15} stroke="#468" fill="#468" />
                <Area type="monotone" dataKey="p50" name="50th %ile" fillOpacity={0.15} stroke="#68a" fill="#68a" />
                <Area type="monotone" dataKey="p25" name="25th %ile" fillOpacity={0.15} stroke="#8ac" fill="#8ac" />
                <Area type="monotone" dataKey="p10" name="10th %ile" fillOpacity={0.15} stroke="#acd" fill="#acd" />
              </AreaChart>
            </ResponsiveContainer>
          </div>
        )}
      </section>

      <section className="bg-white dark:bg-slate-800 rounded-2xl shadow p-4">
        <div className="flex items-center justify-between">
            <h2 className="font-semibold mb-2">Sample Run Asset Allocation</h2>
            <button
              className="text-lg hover:bg-slate-100 dark:hover:bg-slate-700 rounded-full w-8 h-8 flex items-center justify-center transition-colors"
              onClick={onRefresh}
              aria-label="Refresh simulation"
              title="Refresh simulation"
            >
              ⟳
            </button>
        </div>
        {sampleRun && (
          <div className="h-72">
            <ResponsiveContainer width="100%" height="100%">
              <AreaChart
                data={sampleRun.balances.map((b, i) => ({ year: i, cash: b.cash, spy: b.spy, qqq: b.qqq, bonds: b.bonds }))}
                stackOffset="expand"
                margin={{ left: 32, right: 8, top: 8, bottom: 8 }}
              >
                <CartesianGrid strokeDasharray="3 3" />
                <XAxis dataKey="year" />
                <YAxis tickFormatter={(v: number) => `${(v * 100).toFixed(0)}%`} />
                <Tooltip
                  formatter={(value: number, _: string, props: { payload?: { cash: number; spy: number; qqq: number; bonds: number } }) => {
                    const total = props.payload ? props.payload.cash + props.payload.spy + props.payload.qqq + props.payload.bonds : 0;
                    const pct = total === 0 ? 0 : (value / total) * 100;
                    return `${currency.format(value)} (${pct.toFixed(1)}%)`;
                  }}
                />
                <Legend />
                <Area type="monotone" dataKey="cash" name="Cash" stackId="1" stroke="#8884d8" fill="#8884d8" />
                <Area type="monotone" dataKey="spy" name="SPY" stackId="1" stroke="#82ca9d" fill="#82ca9d" />
                <Area type="monotone" dataKey="qqq" name="QQQ" stackId="1" stroke="#ffc658" fill="#ffc658" />
                <Area type="monotone" dataKey="bonds" name="Bonds" stackId="1" stroke="#95a5a6" fill="#95a5a6" />
              </AreaChart>
            </ResponsiveContainer>
          </div>
        )}
      </section>

      <section className="bg-white dark:bg-slate-800 rounded-2xl shadow p-4">
        <div className="flex items-center justify-between">
            <h2 className="font-semibold mb-2">Sample Run Trajectory</h2>
            <button
              className="text-lg hover:bg-slate-100 dark:hover:bg-slate-700 rounded-full w-8 h-8 flex items-center justify-center transition-colors"
              onClick={onRefresh}
              aria-label="Refresh simulation"
              title="Refresh simulation"
            >
              ⟳
            </button>
        </div>
        {sampleRun && (
          <div className="h-72">
            <ResponsiveContainer width="100%" height="100%">
              <LineChart
                data={sampleRun.balances.map((b, i) => ({
                  year: i,
                  balance: b.total,
                  withdrawal: sampleRun.withdrawals[i],
                }))}
                margin={{ left: 32, right: 8, top: 8, bottom: 8 }}
              >
                <CartesianGrid strokeDasharray="3 3" />
                <XAxis dataKey="year" />
                <YAxis yAxisId="left" tickFormatter={(v) => currency.format(v as number)} />
                <YAxis yAxisId="right" orientation="right" tickFormatter={(v) => currency.format(v as number)} />
                <Tooltip
                  formatter={(value: number, name: string) => {
                    return [`${currency.format(value)}`, name];
                  }}
                  itemSorter={(item) => (item.dataKey === "balance" ? -1 : 1)}
                />
                <Legend />
                <Line type="monotone" dataKey="balance" yAxisId="left" name="Total Balance" dot={false} strokeWidth={2} stroke="#8884d8" />
                <Line type="monotone" dataKey="withdrawal" yAxisId="right" name="Withdrawal" dot={false} strokeWidth={2} stroke="#82ca9d" />
              </LineChart>
            </ResponsiveContainer>
          </div>
        )}
      </section>

      <footer className="text-xs text-slate-600 dark:text-slate-400">
        <div>Assumptions: ...</div>
      </footer>
    </div>
  );
};

export default PortfolioTab;<|MERGE_RESOLUTION|>--- conflicted
+++ resolved
@@ -312,31 +312,13 @@
           <div className="text-sm font-semibold">Total: {currency.format(startBalance)}</div>
 
           <h3 className="font-semibold">Starting Withdrawal Rate:</h3>
-<<<<<<< HEAD
-<<<<<<< HEAD
           <div className="flex flex-col lg:flex-row lg:gap-x-4 gap-y-2">
             <label className="block text-sm pt-2 flex-1">% of Starting Portfolio
-=======
-          <div className="flex gap-4">
-            <label className="block text-sm pt-2 flex-1">First Widthdraw (%)
->>>>>>> 4ff9b84 (improve Starting Withdrawal Rate: again)
-=======
-          <div className="flex gap-4">
-            <label className="block text-sm pt-2 flex-1">First Widthdraw (%)
->>>>>>> 4ff9b84b
               <input type="number" className="mt-1 w-3/4 border rounded-xl p-2 bg-white dark:bg-slate-700 dark:border-slate-600" value={withdrawRate} step={0.01} onChange={e => onParamChange('withdrawRate', Number(e.target.value))} />
               <span className="ml-2">%</span>
             </label>
             <div className={`flex-1 p-2 rounded-lg ${isInitialAmountLocked ? 'bg-green-100 dark:bg-green-900' : ''}`}>
-<<<<<<< HEAD
-<<<<<<< HEAD
               <label className="block text-sm flex-1">First Withdrawal</label>
-=======
-              <label className="block text-sm flex-1">First Widthdraw ($)</label>
->>>>>>> 4ff9b84 (improve Starting Withdrawal Rate: again)
-=======
-              <label className="block text-sm flex-1">First Widthdraw ($)</label>
->>>>>>> 4ff9b84b
               <div className="flex items-center mt-1">
                 <CurrencyInput
                   className={`w-full border rounded-xl p-2 transition-colors bg-white dark:bg-slate-700 dark:border-slate-600 ${isInitialAmountLocked ? 'text-green-800 dark:text-green-200 font-semibold' : ''}`}
